--- conflicted
+++ resolved
@@ -87,19 +87,10 @@
 	// repr of parent/calling module
 	parentRepr string   
 	logPrefix string
-<<<<<<< HEAD
 	// indicates whether the KVFeed has been started
 	started  bool  
 	done sync.WaitGroup //makes KVFeed wait on the two go routines it spawns before it can declare itself stopped
-=======
 	stats     c.Statistics
-}
-
-type activeVbucket struct {
-	vbuuid uint64
-	seqno  uint64
-	vr     *VbucketRoutine
->>>>>>> b8e4e8a3
 }
 
 // NewKVFeed create a new feed from `kvaddr` node for a single bucket. Uses
@@ -371,7 +362,6 @@
 	return err
 }
 
-<<<<<<< HEAD
 func(kvfeed *KVFeed) Stop() error {
 	err := kvfeed.CloseFeed()
 	if err == nil {
@@ -380,39 +370,6 @@
 	}
 	return err	
 }
-=======
-// scatterMutation to vbuckets.
-func (kvfeed *KVFeed) scatterMutation(
-	m *mc.UprEvent,
-	endpoints map[string]*Endpoint,
-	engines map[uint64]*Engine) {
-
-	vbno := m.VBucket
-
-	switch m.Opcode {
-	case mc.UprStreamRequest:
-		if _, ok := kvfeed.vbuckets[vbno]; ok {
-			fmtstr := "%v, duplicate OpStreamRequest for %v\n"
-			c.Errorf(fmtstr, kvfeed.logPrefix, m.VBucket)
-		} else {
-			var err error
-			m.VBuuid, m.Seqno, err = m.FailoverLog.Latest()
-			if err != nil {
-				c.Errorf("%v vbucket(%v) %v", kvfeed.logPrefix, m.VBucket, err)
-
-			} else {
-				vr := NewVbucketRoutine(kvfeed, kvfeed.bucketn, vbno, m.VBuuid)
-				vr.UpdateEngines(endpoints, engines)
-				kvfeed.vbuckets[vbno] = &activeVbucket{
-					vbuuid: m.VBuuid,
-					seqno:  m.Seqno,
-					vr:     vr,
-				}
-				vr.Event(m)
-				c.Tracef("%v, StreamRequest for %v\n", kvfeed.logPrefix, vbno)
-			}
-		}
->>>>>>> b8e4e8a3
 
 func (kvfeed *KVFeed) Receive (data interface{}) error {
 	// KVFeed is a source nozzle and does not receive from upstream nodes
